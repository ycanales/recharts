--- conflicted
+++ resolved
@@ -31,11 +31,7 @@
 
     isFront: PropTypes.bool,
     alwaysShow: PropTypes.bool,
-<<<<<<< HEAD
-    ifOverflow: PropTypes.oneOf(['clip', 'discard', 'keep', 'extendDomain']),
-=======
     ifOverflow: PropTypes.oneOf(['hidden', 'visible', 'discard', 'extendDomain']),
->>>>>>> db8313ae
     x: PropTypes.oneOfType([PropTypes.number, PropTypes.string]),
     y: PropTypes.oneOfType([PropTypes.number, PropTypes.string]),
 
@@ -112,11 +108,7 @@
 
     const { shape, className } = this.props;
 
-<<<<<<< HEAD
-    const clipPath = ifOverflowMatches(this.props, 'clip') ?
-=======
     const clipPath = ifOverflowMatches(this.props, 'hidden') ?
->>>>>>> db8313ae
       `url(#${clipPathId})` :
       undefined;
 
